import GhostAdminAPI from '@tryghost/admin-api';
import sanitizeHtml from 'sanitize-html';
import dotenv from 'dotenv';
import { promises as fs } from 'fs';
import {
  GhostAPIError,
  ConfigurationError,
  ValidationError,
  NotFoundError,
  ErrorHandler,
  CircuitBreaker,
  retryWithBackoff,
} from '../errors/index.js';

dotenv.config();

const { GHOST_ADMIN_API_URL, GHOST_ADMIN_API_KEY } = process.env;

// Validate configuration at startup
if (!GHOST_ADMIN_API_URL || !GHOST_ADMIN_API_KEY) {
  throw new ConfigurationError(
    'Ghost Admin API configuration is incomplete',
    ['GHOST_ADMIN_API_URL', 'GHOST_ADMIN_API_KEY'].filter((key) => !process.env[key])
  );
}

// Configure the Ghost Admin API client
const api = new GhostAdminAPI({
  url: GHOST_ADMIN_API_URL,
  key: GHOST_ADMIN_API_KEY,
  version: 'v5.0',
});

// Circuit breaker for Ghost API
const ghostCircuitBreaker = new CircuitBreaker({
  failureThreshold: 5,
  resetTimeout: 60000, // 1 minute
  monitoringPeriod: 10000, // 10 seconds
});

/**
 * Enhanced handler for Ghost Admin API requests with proper error handling
 */
const handleApiRequest = async (resource, action, data = {}, options = {}, config = {}) => {
  // Validate inputs
  if (!api[resource] || typeof api[resource][action] !== 'function') {
    throw new ValidationError(`Invalid Ghost API resource or action: ${resource}.${action}`);
  }

  const operation = `${resource}.${action}`;
  const maxRetries = config.maxRetries ?? 3;
  const useCircuitBreaker = config.useCircuitBreaker ?? true;

  // Main execution function
  const executeRequest = async () => {
    try {
      console.log(`Executing Ghost API request: ${operation}`);

      let result;

      // Handle different action signatures
      switch (action) {
        case 'add':
        case 'edit':
          result = await api[resource][action](data, options);
          break;
        case 'upload':
          result = await api[resource][action](data);
          break;
        case 'browse':
        case 'read':
          result = await api[resource][action](options, data);
          break;
        case 'delete':
          result = await api[resource][action](data.id || data, options);
          break;
        default:
          result = await api[resource][action](data);
      }

      console.log(`Successfully executed Ghost API request: ${operation}`);
      return result;
    } catch (error) {
      // Transform Ghost API errors into our error types
      throw ErrorHandler.fromGhostError(error, operation);
    }
  };

  // Wrap with circuit breaker if enabled
  const wrappedExecute = useCircuitBreaker
    ? () => ghostCircuitBreaker.execute(executeRequest)
    : executeRequest;

  // Execute with retry logic
  try {
    return await retryWithBackoff(wrappedExecute, {
      maxAttempts: maxRetries,
      onRetry: (attempt, _error) => {
        console.log(`Retrying ${operation} (attempt ${attempt}/${maxRetries})`);

        // Log circuit breaker state if relevant
        if (useCircuitBreaker) {
          const state = ghostCircuitBreaker.getState();
          console.log(`Circuit breaker state:`, state);
        }
      },
    });
  } catch (error) {
    console.error(`Failed to execute ${operation} after ${maxRetries} attempts:`, error.message);
    throw error;
  }
};

/**
 * Input validation helpers
 */
const validators = {
  validatePostData(postData) {
    const errors = [];

    if (!postData.title || postData.title.trim().length === 0) {
      errors.push({ field: 'title', message: 'Title is required' });
    }

    if (!postData.html && !postData.mobiledoc) {
      errors.push({ field: 'content', message: 'Either html or mobiledoc content is required' });
    }

    if (postData.status && !['draft', 'published', 'scheduled'].includes(postData.status)) {
      errors.push({
        field: 'status',
        message: 'Invalid status. Must be draft, published, or scheduled',
      });
    }

    if (postData.status === 'scheduled' && !postData.published_at) {
      errors.push({
        field: 'published_at',
        message: 'published_at is required when status is scheduled',
      });
    }

    if (postData.published_at) {
      const publishDate = new Date(postData.published_at);
      if (isNaN(publishDate.getTime())) {
        errors.push({ field: 'published_at', message: 'Invalid date format' });
      } else if (postData.status === 'scheduled' && publishDate <= new Date()) {
        errors.push({ field: 'published_at', message: 'Scheduled date must be in the future' });
      }
    }

    if (errors.length > 0) {
      throw new ValidationError('Post validation failed', errors);
    }
  },

  validateTagData(tagData) {
    const errors = [];

    if (!tagData.name || tagData.name.trim().length === 0) {
      errors.push({ field: 'name', message: 'Tag name is required' });
    }

    if (tagData.slug && !/^[a-z0-9-]+$/.test(tagData.slug)) {
      errors.push({
        field: 'slug',
        message: 'Slug must contain only lowercase letters, numbers, and hyphens',
      });
    }

    if (errors.length > 0) {
      throw new ValidationError('Tag validation failed', errors);
    }
  },

  validateTagUpdateData(updateData) {
    const errors = [];

    // Name is optional in updates, but if provided, it cannot be empty
    if (updateData.name !== undefined && updateData.name.trim().length === 0) {
      errors.push({ field: 'name', message: 'Tag name cannot be empty' });
    }

    // Validate slug format if provided
    if (updateData.slug && !/^[a-z0-9-]+$/.test(updateData.slug)) {
      errors.push({
        field: 'slug',
        message: 'Slug must contain only lowercase letters, numbers, and hyphens',
      });
    }

    if (errors.length > 0) {
      throw new ValidationError('Tag update validation failed', errors);
    }
  },

  async validateImagePath(imagePath) {
    if (!imagePath || typeof imagePath !== 'string') {
      throw new ValidationError('Image path is required and must be a string');
    }

    // Check if file exists
    try {
      await fs.access(imagePath);
    } catch {
      throw new NotFoundError('Image file', imagePath);
    }
  },

  validatePageData(pageData) {
    const errors = [];

    if (!pageData.title || pageData.title.trim().length === 0) {
      errors.push({ field: 'title', message: 'Title is required' });
    }

    if (!pageData.html && !pageData.mobiledoc) {
      errors.push({ field: 'content', message: 'Either html or mobiledoc content is required' });
    }

    if (pageData.status && !['draft', 'published', 'scheduled'].includes(pageData.status)) {
      errors.push({
        field: 'status',
        message: 'Invalid status. Must be draft, published, or scheduled',
      });
    }

    if (pageData.status === 'scheduled' && !pageData.published_at) {
      errors.push({
        field: 'published_at',
        message: 'published_at is required when status is scheduled',
      });
    }

    if (pageData.published_at) {
      const publishDate = new Date(pageData.published_at);
      if (isNaN(publishDate.getTime())) {
        errors.push({ field: 'published_at', message: 'Invalid date format' });
      } else if (pageData.status === 'scheduled' && publishDate <= new Date()) {
        errors.push({ field: 'published_at', message: 'Scheduled date must be in the future' });
      }
    }

    if (errors.length > 0) {
      throw new ValidationError('Page validation failed', errors);
    }
  },

  validateNewsletterData(newsletterData) {
    const errors = [];

    if (!newsletterData.name || newsletterData.name.trim().length === 0) {
      errors.push({ field: 'name', message: 'Newsletter name is required' });
    }

    if (errors.length > 0) {
      throw new ValidationError('Newsletter validation failed', errors);
    }
  },
};

/**
 * Service functions with enhanced error handling
 */

export async function getSiteInfo() {
  try {
    return await handleApiRequest('site', 'read');
  } catch (error) {
    console.error('Failed to get site info:', error);
    throw error;
  }
}

export async function createPost(postData, options = { source: 'html' }) {
  // Validate input
  validators.validatePostData(postData);

  // Add defaults
  const dataWithDefaults = {
    status: 'draft',
    ...postData,
  };

  // Sanitize HTML content if provided
  if (dataWithDefaults.html) {
    // Use proper HTML sanitization library to prevent XSS
    dataWithDefaults.html = sanitizeHtml(dataWithDefaults.html, {
      allowedTags: [
        'h1',
        'h2',
        'h3',
        'h4',
        'h5',
        'h6',
        'blockquote',
        'p',
        'a',
        'ul',
        'ol',
        'nl',
        'li',
        'b',
        'i',
        'strong',
        'em',
        'strike',
        'code',
        'hr',
        'br',
        'div',
        'span',
        'img',
        'pre',
      ],
      allowedAttributes: {
        a: ['href', 'title'],
        img: ['src', 'alt', 'title', 'width', 'height'],
        '*': ['class', 'id'],
      },
      allowedSchemes: ['http', 'https', 'mailto'],
      allowedSchemesByTag: {
        img: ['http', 'https', 'data'],
      },
    });
  }

  try {
    return await handleApiRequest('posts', 'add', dataWithDefaults, options);
  } catch (error) {
    if (error instanceof GhostAPIError && error.ghostStatusCode === 422) {
      // Transform Ghost validation errors into our format
      throw new ValidationError('Post creation failed due to validation errors', [
        { field: 'post', message: error.originalError },
      ]);
    }
    throw error;
  }
}

export async function updatePost(postId, updateData, options = {}) {
  if (!postId) {
    throw new ValidationError('Post ID is required for update');
  }

  // Get the current post first to ensure it exists
  try {
    const existingPost = await handleApiRequest('posts', 'read', { id: postId });

    // Merge with existing data
    const mergedData = {
      ...existingPost,
      ...updateData,
      updated_at: existingPost.updated_at, // Required for Ghost API
    };

    return await handleApiRequest('posts', 'edit', mergedData, { id: postId, ...options });
  } catch (error) {
    if (error instanceof GhostAPIError && error.ghostStatusCode === 404) {
      throw new NotFoundError('Post', postId);
    }
    throw error;
  }
}

export async function deletePost(postId) {
  if (!postId) {
    throw new ValidationError('Post ID is required for deletion');
  }

  try {
    return await handleApiRequest('posts', 'delete', { id: postId });
  } catch (error) {
    if (error instanceof GhostAPIError && error.ghostStatusCode === 404) {
      throw new NotFoundError('Post', postId);
    }
    throw error;
  }
}

export async function getPost(postId, options = {}) {
  if (!postId) {
    throw new ValidationError('Post ID is required');
  }

  try {
    return await handleApiRequest('posts', 'read', { id: postId }, options);
  } catch (error) {
    if (error instanceof GhostAPIError && error.ghostStatusCode === 404) {
      throw new NotFoundError('Post', postId);
    }
    throw error;
  }
}

export async function getPosts(options = {}) {
  const defaultOptions = {
    limit: 15,
    include: 'tags,authors',
    ...options,
  };

  try {
    return await handleApiRequest('posts', 'browse', {}, defaultOptions);
  } catch (error) {
    console.error('Failed to get posts:', error);
    throw error;
  }
}

export async function searchPosts(query, options = {}) {
  // Validate query
  if (!query || query.trim().length === 0) {
    throw new ValidationError('Search query is required');
  }

  // Sanitize query - escape special NQL characters to prevent injection
  const sanitizedQuery = query.replace(/\\/g, '\\\\').replace(/'/g, "\\'");

  // Build filter with fuzzy title match using Ghost NQL
  const filterParts = [`title:~'${sanitizedQuery}'`];

  // Add status filter if provided and not 'all'
  if (options.status && options.status !== 'all') {
    filterParts.push(`status:${options.status}`);
  }

  const searchOptions = {
    limit: options.limit || 15,
    include: 'tags,authors',
    filter: filterParts.join('+'),
  };

  try {
    return await handleApiRequest('posts', 'browse', {}, searchOptions);
  } catch (error) {
    console.error('Failed to search posts:', error);
    throw error;
  }
}

/**
 * Page CRUD Operations
 * Pages are similar to posts but do NOT support tags
 */

export async function createPage(pageData, options = { source: 'html' }) {
  // Validate input
  validators.validatePageData(pageData);

  // Add defaults
  const dataWithDefaults = {
    status: 'draft',
    ...pageData,
  };

  // Sanitize HTML content if provided (use same sanitization as posts)
  if (dataWithDefaults.html) {
    dataWithDefaults.html = sanitizeHtml(dataWithDefaults.html, {
      allowedTags: [
        'h1',
        'h2',
        'h3',
        'h4',
        'h5',
        'h6',
        'blockquote',
        'p',
        'a',
        'ul',
        'ol',
        'nl',
        'li',
        'b',
        'i',
        'strong',
        'em',
        'strike',
        'code',
        'hr',
        'br',
        'div',
        'span',
        'img',
        'pre',
      ],
      allowedAttributes: {
        a: ['href', 'title'],
        img: ['src', 'alt', 'title', 'width', 'height'],
        '*': ['class', 'id'],
      },
      allowedSchemes: ['http', 'https', 'mailto'],
      allowedSchemesByTag: {
        img: ['http', 'https', 'data'],
      },
    });
  }

  try {
    return await handleApiRequest('pages', 'add', dataWithDefaults, options);
  } catch (error) {
    if (error instanceof GhostAPIError && error.ghostStatusCode === 422) {
      throw new ValidationError('Page creation failed due to validation errors', [
        { field: 'page', message: error.originalError },
      ]);
    }
    throw error;
  }
}

export async function updatePage(pageId, updateData, options = {}) {
  if (!pageId) {
    throw new ValidationError('Page ID is required for update');
  }

  // Sanitize HTML if being updated
  if (updateData.html) {
    updateData.html = sanitizeHtml(updateData.html, {
      allowedTags: [
        'h1',
        'h2',
        'h3',
        'h4',
        'h5',
        'h6',
        'blockquote',
        'p',
        'a',
        'ul',
        'ol',
        'nl',
        'li',
        'b',
        'i',
        'strong',
        'em',
        'strike',
        'code',
        'hr',
        'br',
        'div',
        'span',
        'img',
        'pre',
      ],
      allowedAttributes: {
        a: ['href', 'title'],
        img: ['src', 'alt', 'title', 'width', 'height'],
        '*': ['class', 'id'],
      },
      allowedSchemes: ['http', 'https', 'mailto'],
      allowedSchemesByTag: {
        img: ['http', 'https', 'data'],
      },
    });
  }

  try {
    // Get existing page to retrieve updated_at for conflict resolution
    const existingPage = await handleApiRequest('pages', 'read', { id: pageId });

    // Merge existing data with updates, preserving updated_at
    const mergedData = {
      ...existingPage,
      ...updateData,
      updated_at: existingPage.updated_at,
    };

    return await handleApiRequest('pages', 'edit', mergedData, { id: pageId, ...options });
  } catch (error) {
    if (error instanceof GhostAPIError && error.ghostStatusCode === 404) {
      throw new NotFoundError('Page', pageId);
    }
    throw error;
  }
}

export async function deletePage(pageId) {
  if (!pageId) {
    throw new ValidationError('Page ID is required for delete');
  }

  try {
    return await handleApiRequest('pages', 'delete', { id: pageId });
  } catch (error) {
    if (error instanceof GhostAPIError && error.ghostStatusCode === 404) {
      throw new NotFoundError('Page', pageId);
    }
    throw error;
  }
}

export async function getPage(pageId, options = {}) {
  if (!pageId) {
    throw new ValidationError('Page ID is required');
  }

  try {
    return await handleApiRequest('pages', 'read', { id: pageId }, options);
  } catch (error) {
    if (error instanceof GhostAPIError && error.ghostStatusCode === 404) {
      throw new NotFoundError('Page', pageId);
    }
    throw error;
  }
}

export async function getPages(options = {}) {
  const defaultOptions = {
    limit: 15,
    include: 'authors',
    ...options,
  };

  try {
    return await handleApiRequest('pages', 'browse', {}, defaultOptions);
  } catch (error) {
    console.error('Failed to get pages:', error);
    throw error;
  }
}

export async function searchPages(query, options = {}) {
  // Validate query
  if (!query || query.trim().length === 0) {
    throw new ValidationError('Search query is required');
  }

  // Sanitize query - escape special NQL characters to prevent injection
  const sanitizedQuery = query.replace(/\\/g, '\\\\').replace(/'/g, "\\'");

  // Build filter with fuzzy title match using Ghost NQL
  const filterParts = [`title:~'${sanitizedQuery}'`];

  // Add status filter if provided and not 'all'
  if (options.status && options.status !== 'all') {
    filterParts.push(`status:${options.status}`);
  }

  const searchOptions = {
    limit: options.limit || 15,
    include: 'authors',
    filter: filterParts.join('+'),
  };

  try {
    return await handleApiRequest('pages', 'browse', {}, searchOptions);
  } catch (error) {
    console.error('Failed to search pages:', error);
    throw error;
  }
}

export async function uploadImage(imagePath) {
  // Validate input
  await validators.validateImagePath(imagePath);

  const imageData = { file: imagePath };

  try {
    return await handleApiRequest('images', 'upload', imageData);
  } catch (error) {
    if (error instanceof GhostAPIError) {
      throw new ValidationError(`Image upload failed: ${error.originalError}`);
    }
    throw error;
  }
}

export async function createTag(tagData) {
  // Validate input
  validators.validateTagData(tagData);

  // Auto-generate slug if not provided
  if (!tagData.slug) {
    tagData.slug = tagData.name
      .toLowerCase()
      .replace(/[^a-z0-9]+/g, '-')
      .replace(/^-+|-+$/g, '');
  }

  try {
    return await handleApiRequest('tags', 'add', tagData);
  } catch (error) {
    if (error instanceof GhostAPIError && error.ghostStatusCode === 422) {
      // Check if it's a duplicate tag error
      if (error.originalError.includes('already exists')) {
        // Try to fetch the existing tag
        const existingTags = await getTags(tagData.name);
        if (existingTags.length > 0) {
          return existingTags[0]; // Return existing tag instead of failing
        }
      }
      throw new ValidationError('Tag creation failed', [
        { field: 'tag', message: error.originalError },
      ]);
    }
    throw error;
  }
}

export async function getTags(name) {
  const options = {
    limit: 'all',
    ...(name && { filter: `name:'${name}'` }),
  };

  try {
    const tags = await handleApiRequest('tags', 'browse', {}, options);
    return tags || [];
  } catch (error) {
    console.error('Failed to get tags:', error);
    throw error;
  }
}

export async function getTag(tagId, options = {}) {
  if (!tagId) {
    throw new ValidationError('Tag ID is required');
  }

  try {
    return await handleApiRequest('tags', 'read', { id: tagId }, options);
  } catch (error) {
    if (error instanceof GhostAPIError && error.ghostStatusCode === 404) {
      throw new NotFoundError('Tag', tagId);
    }
    throw error;
  }
}

export async function updateTag(tagId, updateData) {
  if (!tagId) {
    throw new ValidationError('Tag ID is required for update');
  }

  validators.validateTagUpdateData(updateData); // Validate update data

  try {
    const existingTag = await getTag(tagId);
    const mergedData = {
      ...existingTag,
      ...updateData,
    };

    return await handleApiRequest('tags', 'edit', mergedData, { id: tagId });
  } catch (error) {
    if (error instanceof NotFoundError) {
      throw error;
    }
    if (error instanceof GhostAPIError && error.ghostStatusCode === 422) {
      throw new ValidationError('Tag update failed', [
        { field: 'tag', message: error.originalError },
      ]);
    }
    throw error;
  }
}

export async function deleteTag(tagId) {
  if (!tagId) {
    throw new ValidationError('Tag ID is required for deletion');
  }

  try {
    return await handleApiRequest('tags', 'delete', { id: tagId });
  } catch (error) {
    if (error instanceof GhostAPIError && error.ghostStatusCode === 404) {
      throw new NotFoundError('Tag', tagId);
    }
    throw error;
  }
}

/**
<<<<<<< HEAD
 * Member CRUD Operations
 * Members represent subscribers/users in Ghost CMS
 */

/**
 * Creates a new member (subscriber) in Ghost CMS
 * @param {Object} memberData - The member data
 * @param {string} memberData.email - Member email (required)
 * @param {string} [memberData.name] - Member name
 * @param {string} [memberData.note] - Notes about the member (HTML will be sanitized)
 * @param {string[]} [memberData.labels] - Array of label names
 * @param {Object[]} [memberData.newsletters] - Array of newsletter objects with id
 * @param {boolean} [memberData.subscribed] - Email subscription status
 * @param {Object} [options] - Additional options for the API request
 * @returns {Promise<Object>} The created member object
 * @throws {ValidationError} If validation fails
 * @throws {GhostAPIError} If the API request fails
 */
export async function createMember(memberData, options = {}) {
  // Import and validate input
  const { validateMemberData } = await import('./memberService.js');
  validateMemberData(memberData);

  try {
    return await handleApiRequest('members', 'add', memberData, options);
  } catch (error) {
    if (error instanceof GhostAPIError && error.ghostStatusCode === 422) {
      throw new ValidationError('Member creation failed due to validation errors', [
        { field: 'member', message: error.originalError },
      ]);
    }
    throw error;
  }
}

/**
 * Updates an existing member in Ghost CMS
 * @param {string} memberId - The member ID to update
 * @param {Object} updateData - The member update data
 * @param {string} [updateData.email] - Member email
 * @param {string} [updateData.name] - Member name
 * @param {string} [updateData.note] - Notes about the member (HTML will be sanitized)
 * @param {string[]} [updateData.labels] - Array of label names
 * @param {Object[]} [updateData.newsletters] - Array of newsletter objects with id
 * @param {boolean} [updateData.subscribed] - Email subscription status
 * @param {Object} [options] - Additional options for the API request
 * @returns {Promise<Object>} The updated member object
 * @throws {ValidationError} If validation fails
 * @throws {NotFoundError} If the member is not found
 * @throws {GhostAPIError} If the API request fails
 */
export async function updateMember(memberId, updateData, options = {}) {
  if (!memberId) {
    throw new ValidationError('Member ID is required for update');
  }

  // Import and validate update data
  const { validateMemberUpdateData } = await import('./memberService.js');
  validateMemberUpdateData(updateData);

  try {
    // Get existing member to retrieve updated_at for conflict resolution
    const existingMember = await handleApiRequest('members', 'read', { id: memberId });

    // Merge existing data with updates, preserving updated_at
    const mergedData = {
      ...existingMember,
      ...updateData,
      updated_at: existingMember.updated_at,
    };

    return await handleApiRequest('members', 'edit', mergedData, { id: memberId, ...options });
  } catch (error) {
    if (error instanceof GhostAPIError && error.ghostStatusCode === 404) {
      throw new NotFoundError('Member', memberId);
    }
    throw error;
  }
}

/**
 * Deletes a member from Ghost CMS
 * @param {string} memberId - The member ID to delete
 * @returns {Promise<Object>} Deletion confirmation object
 * @throws {ValidationError} If member ID is not provided
 * @throws {NotFoundError} If the member is not found
 * @throws {GhostAPIError} If the API request fails
 */
export async function deleteMember(memberId) {
  if (!memberId) {
    throw new ValidationError('Member ID is required for deletion');
  }

  try {
    return await handleApiRequest('members', 'delete', { id: memberId });
  } catch (error) {
    if (error instanceof GhostAPIError && error.ghostStatusCode === 404) {
      throw new NotFoundError('Member', memberId);
    }
    throw error;
  }
}

/**
=======
>>>>>>> f3d6c83b
 * Newsletter CRUD Operations
 */

export async function getNewsletters(options = {}) {
  const defaultOptions = {
    limit: 'all',
    ...options,
  };

  try {
    const newsletters = await handleApiRequest('newsletters', 'browse', {}, defaultOptions);
    return newsletters || [];
  } catch (error) {
    console.error('Failed to get newsletters:', error);
    throw error;
  }
}

export async function getNewsletter(newsletterId) {
  if (!newsletterId) {
    throw new ValidationError('Newsletter ID is required');
  }

  try {
    return await handleApiRequest('newsletters', 'read', { id: newsletterId });
  } catch (error) {
    if (error instanceof GhostAPIError && error.ghostStatusCode === 404) {
      throw new NotFoundError('Newsletter', newsletterId);
    }
    throw error;
  }
}

export async function createNewsletter(newsletterData) {
  // Validate input
  validators.validateNewsletterData(newsletterData);

  try {
    return await handleApiRequest('newsletters', 'add', newsletterData);
  } catch (error) {
    if (error instanceof GhostAPIError && error.ghostStatusCode === 422) {
      throw new ValidationError('Newsletter creation failed', [
        { field: 'newsletter', message: error.originalError },
      ]);
    }
    throw error;
  }
}

export async function updateNewsletter(newsletterId, updateData) {
  if (!newsletterId) {
    throw new ValidationError('Newsletter ID is required for update');
  }

  try {
    // Get existing newsletter to retrieve updated_at for conflict resolution
    const existingNewsletter = await handleApiRequest('newsletters', 'read', {
      id: newsletterId,
    });

    // Merge existing data with updates, preserving updated_at
    const mergedData = {
      ...existingNewsletter,
      ...updateData,
      updated_at: existingNewsletter.updated_at,
    };

    return await handleApiRequest('newsletters', 'edit', mergedData, { id: newsletterId });
  } catch (error) {
    if (error instanceof GhostAPIError && error.ghostStatusCode === 404) {
      throw new NotFoundError('Newsletter', newsletterId);
    }
    if (error instanceof GhostAPIError && error.ghostStatusCode === 422) {
      throw new ValidationError('Newsletter update failed', [
        { field: 'newsletter', message: error.originalError },
      ]);
    }
    throw error;
  }
}

export async function deleteNewsletter(newsletterId) {
  if (!newsletterId) {
    throw new ValidationError('Newsletter ID is required for deletion');
  }

  try {
    return await handleApiRequest('newsletters', 'delete', newsletterId);
  } catch (error) {
    if (error instanceof GhostAPIError && error.ghostStatusCode === 404) {
      throw new NotFoundError('Newsletter', newsletterId);
    }
    throw error;
  }
}

/**
 * Health check for Ghost API connection
 */
export async function checkHealth() {
  try {
    const site = await getSiteInfo();
    const circuitState = ghostCircuitBreaker.getState();

    return {
      status: 'healthy',
      site: {
        title: site.title,
        version: site.version,
        url: site.url,
      },
      circuitBreaker: circuitState,
      timestamp: new Date().toISOString(),
    };
  } catch (error) {
    return {
      status: 'unhealthy',
      error: error.message,
      circuitBreaker: ghostCircuitBreaker.getState(),
      timestamp: new Date().toISOString(),
    };
  }
}

// Export everything including the API client for backward compatibility
export { api, handleApiRequest, ghostCircuitBreaker, validators };

export default {
  getSiteInfo,
  createPost,
  updatePost,
  deletePost,
  getPost,
  getPosts,
  searchPosts,
  createPage,
  updatePage,
  deletePage,
  getPage,
  getPages,
  searchPages,
  uploadImage,
  createTag,
  getTags,
  getTag,
  updateTag,
  deleteTag,
<<<<<<< HEAD
  createMember,
  updateMember,
  deleteMember,
=======
>>>>>>> f3d6c83b
  getNewsletters,
  getNewsletter,
  createNewsletter,
  updateNewsletter,
  deleteNewsletter,
  checkHealth,
};<|MERGE_RESOLUTION|>--- conflicted
+++ resolved
@@ -773,7 +773,6 @@
 }
 
 /**
-<<<<<<< HEAD
  * Member CRUD Operations
  * Members represent subscribers/users in Ghost CMS
  */
@@ -878,8 +877,6 @@
 }
 
 /**
-=======
->>>>>>> f3d6c83b
  * Newsletter CRUD Operations
  */
 
@@ -1027,12 +1024,9 @@
   getTag,
   updateTag,
   deleteTag,
-<<<<<<< HEAD
   createMember,
   updateMember,
   deleteMember,
-=======
->>>>>>> f3d6c83b
   getNewsletters,
   getNewsletter,
   createNewsletter,
