# Ghost MCP Server

[![npm version](https://badge.fury.io/js/%40jgardner04%2Fghost-mcp-server.svg)](https://badge.fury.io/js/%40jgardner04%2Fghost-mcp-server)
[![CI](https://github.com/jgardner04/Ghost-MCP-Server/actions/workflows/ci.yml/badge.svg)](https://github.com/jgardner04/Ghost-MCP-Server/actions)
[![Claude Code Review](https://github.com/jgardner04/Ghost-MCP-Server/actions/workflows/claude-code.yml/badge.svg)](https://github.com/jgardner04/Ghost-MCP-Server/actions/workflows/claude-code.yml)
[![License: MIT](https://img.shields.io/badge/License-MIT-yellow.svg)](https://opensource.org/licenses/MIT)
[![Coverage](https://img.shields.io/badge/coverage-90%25-brightgreen.svg)](https://github.com/jgardner04/Ghost-MCP-Server)

This project (`ghost-mcp-server`) implements a **Model Context Protocol (MCP) Server** that allows an MCP client (like Cursor or Claude Desktop) to interact with a Ghost CMS instance via defined tools.

## Requirements

- Node.js 18.0.0 or higher
- Ghost Admin API URL and Key

## Ghost MCP Server Details

This server exposes Ghost CMS management functions as MCP tools, allowing an AI client like Cursor or Claude Desktop to manage a Ghost blog.

An MCP client can discover these resources and tools by querying the running MCP server (typically listening on port 3001 by default) at its root endpoint (e.g., `http://localhost:3001/`). The server responds with its capabilities according to the Model Context Protocol specification.

### Resources Defined

- **`ghost/tag`**: Represents a tag in Ghost CMS. Contains `id`, `name`, `slug`, `description`.
- **`ghost/post`**: Represents a post in Ghost CMS. Contains `id`, `title`, `slug`, `html`, `status`, `feature_image`, `published_at`, `tags` (array of `ghost/tag`), metadata fields, etc.

_(Refer to `src/mcp_server.js` for full resource schemas.)_

### Tools Defined

Below is a guide for using the available MCP tools:

1.  **`ghost_create_tag`**
    - **Purpose**: Creates a new tag.
    - **Inputs**:
      - `name` (string, required): The name for the new tag.
      - `description` (string, optional): A description for the tag.
      - `slug` (string, optional): A URL-friendly slug (auto-generated if omitted).
    - **Output**: The created `ghost/tag` resource.

2.  **`ghost_get_tags`**
    - **Purpose**: Retrieves existing tags. Can be used to find a tag ID or check if a tag exists before creation.
    - **Inputs**:
      - `name` (string, optional): Filter tags by exact name.
    - **Output**: An array of `ghost/tag` resources matching the filter (or all tags if no name is provided).

3.  **`ghost_upload_image`**
    - **Purpose**: Uploads an image to Ghost for use, typically as a post's featured image.
    - **Inputs**:
      - `imageUrl` (string URL, required): A publicly accessible URL of the image to upload.
      - `alt` (string, optional): Alt text for the image (a default is generated if omitted).
    - **Output**: An object containing the final `url` (the Ghost URL for the uploaded image) and the determined `alt` text.
    - **Usage Note**: Call this tool first to get a Ghost image URL before creating a post that needs a featured image.

4.  **`ghost_create_post`**
    - **Purpose**: Creates a new post.
    - **Inputs**:
      - `title` (string, required): The title of the post.
      - `html` (string, required): The main content of the post in HTML format.
      - `status` (string, optional, default: 'draft'): Set status to 'draft', 'published', or 'scheduled'.
      - `tags` (array of strings, optional): List of tag _names_ to associate. Tags will be looked up or created automatically.
      - `published_at` (string ISO date, optional): Date/time to publish or schedule. Required if status is 'scheduled'.
      - `custom_excerpt` (string, optional): A short summary.
      - `feature_image` (string URL, optional): The URL of the featured image (use the `url` output from `ghost_upload_image`).
      - `feature_image_alt` (string, optional): Alt text for the feature image.
      - `feature_image_caption` (string, optional): Caption for the feature image.
      - `meta_title` (string, optional): Custom SEO title.
      - `meta_description` (string, optional): Custom SEO description.
    - **Output**: The created `ghost/post` resource.

## Installation

### NPM Installation (Recommended)

Install globally using npm:

```bash
npm install -g @jgardner04/ghost-mcp-server
```

Or use npx to run without installing:

```bash
npx @jgardner04/ghost-mcp-server
```

### Available Commands

After installation, the following CLI commands are available:

- **`ghost-mcp-server`**: Starts the Express REST API server and MCP server (default)
- **`ghost-mcp`**: Starts the improved MCP server with transport configuration support

### Configuration

Before running the server, configure your Ghost Admin API credentials:

1. Create a `.env` file in your working directory:

   ```dotenv
   # Required:
   GHOST_ADMIN_API_URL=https://your-ghost-site.com
   GHOST_ADMIN_API_KEY=your_admin_api_key
   ```

2. Find your Ghost Admin API URL and Key in your Ghost Admin settings under Integrations -> Custom Integrations.

### Running the Server

After installation and configuration:

```bash
# Using the global installation
ghost-mcp-server

# Or using npx
npx @jgardner04/ghost-mcp-server

# Run the MCP server with transport options
ghost-mcp

# Or with specific transport
MCP_TRANSPORT=stdio ghost-mcp
```

## Development Setup

For contributors or advanced users who want to modify the source code:

1.  **Clone the Repository**:

    ```bash
    git clone https://github.com/jgardner04/Ghost-MCP-Server.git
    cd Ghost-MCP-Server
    ```

2.  **Install Dependencies**:

    ```bash
    npm install
    ```

3.  **Configure Environment Variables**:
    Create a `.env` file in the project root (see Configuration section above).

4.  **Run from Source**:

    ```bash
    npm start
    # OR directly:
    # node src/index.js
    ```

5.  **Development Mode (using nodemon)**:
    For development with automatic restarting:
    ```bash
    npm run dev
    ```

## Claude Code GitHub Action

This repository includes an automated code review system powered by Claude AI that runs on every pull request.

### Features

- **Automated Code Review**: Claude analyzes pull request changes and provides detailed feedback on:
  - Security concerns (OWASP vulnerabilities)
  - Code quality issues
  - Best practice violations
  - Suggestions for improvement
  - Recognition of good practices

- **Context-Aware**: The review considers the project-specific guidelines from `CLAUDE.md`

- **Interactive**: You can trigger a review on-demand by commenting `@claude` on any pull request

### Setup

To enable Claude Code reviews, add your Anthropic API key as a repository secret:

1. Go to your repository **Settings** → **Secrets and variables** → **Actions**
2. Click **New repository secret**
3. Name: `ANTHROPIC_API_KEY`
4. Value: Your Anthropic API key (get one at [console.anthropic.com](https://console.anthropic.com))
5. Click **Add secret**

### Usage

The Claude Code review workflow automatically runs when:
- A pull request is opened
- New commits are pushed to an open pull request
- Someone comments `@claude` on a pull request

The review appears as a comment on the pull request with detailed feedback and actionable suggestions.

### Configuration

The workflow is located at `.github/workflows/claude-code.yml`. You can customize:
- The Claude model used (default: `claude-3-5-sonnet-20241022`)
- The maximum tokens for responses (default: 4096)
- The types of feedback prioritized

## Troubleshooting

- **401 Unauthorized Error from Ghost:** Check that your `GHOST_ADMIN_API_URL` and `GHOST_ADMIN_API_KEY` in the `.env` file are correct and that the Custom Integration in Ghost is enabled.
- **MCP Server Connection Issues:** Ensure the MCP server is running (check console logs). Verify the port (`MCP_PORT`, default 3001) is not blocked by a firewall. Check that the client is connecting to the correct address and port.
- **Tool Execution Errors:** Check the server console logs for detailed error messages from the specific tool implementation (e.g., `ghost_create_post`, `ghost_upload_image`). Common issues include invalid input (check against tool schemas in `src/mcp_server.js` and the README guide), problems downloading from `imageUrl`, image processing failures, or upstream errors from the Ghost API.
<<<<<<< HEAD
- **Dependency Installation Issues:** Ensure you have a compatible Node.js version installed (see Requirements section). Try removing `node_modules` and `package-lock.json` and running `npm install` again.
- **Claude Code Review Failures:** If the automated review fails, check that the `ANTHROPIC_API_KEY` repository secret is configured correctly and has sufficient API credits. Review the workflow logs in the Actions tab for detailed error messages.
=======
- **Command Not Found:** If `ghost-mcp-server` or `ghost-mcp` commands are not found after global installation, ensure npm's global bin directory is in your PATH. You can find it with `npm bin -g`.
- **Dependency Installation Issues:** Ensure you have a compatible Node.js version installed (Node.js 18.0.0 or higher - see Requirements section). For global installation issues, try `npm install -g @jgardner04/ghost-mcp-server --force`. For development setup, try removing `node_modules` and `package-lock.json` and running `npm install` again.
>>>>>>> fe0daacf
<|MERGE_RESOLUTION|>--- conflicted
+++ resolved
@@ -205,10 +205,7 @@
 - **401 Unauthorized Error from Ghost:** Check that your `GHOST_ADMIN_API_URL` and `GHOST_ADMIN_API_KEY` in the `.env` file are correct and that the Custom Integration in Ghost is enabled.
 - **MCP Server Connection Issues:** Ensure the MCP server is running (check console logs). Verify the port (`MCP_PORT`, default 3001) is not blocked by a firewall. Check that the client is connecting to the correct address and port.
 - **Tool Execution Errors:** Check the server console logs for detailed error messages from the specific tool implementation (e.g., `ghost_create_post`, `ghost_upload_image`). Common issues include invalid input (check against tool schemas in `src/mcp_server.js` and the README guide), problems downloading from `imageUrl`, image processing failures, or upstream errors from the Ghost API.
-<<<<<<< HEAD
 - **Dependency Installation Issues:** Ensure you have a compatible Node.js version installed (see Requirements section). Try removing `node_modules` and `package-lock.json` and running `npm install` again.
 - **Claude Code Review Failures:** If the automated review fails, check that the `ANTHROPIC_API_KEY` repository secret is configured correctly and has sufficient API credits. Review the workflow logs in the Actions tab for detailed error messages.
-=======
 - **Command Not Found:** If `ghost-mcp-server` or `ghost-mcp` commands are not found after global installation, ensure npm's global bin directory is in your PATH. You can find it with `npm bin -g`.
-- **Dependency Installation Issues:** Ensure you have a compatible Node.js version installed (Node.js 18.0.0 or higher - see Requirements section). For global installation issues, try `npm install -g @jgardner04/ghost-mcp-server --force`. For development setup, try removing `node_modules` and `package-lock.json` and running `npm install` again.
->>>>>>> fe0daacf
+- **Dependency Installation Issues:** Ensure you have a compatible Node.js version installed (Node.js 18.0.0 or higher - see Requirements section). For global installation issues, try `npm install -g @jgardner04/ghost-mcp-server --force`. For development setup, try removing `node_modules` and `package-lock.json` and running `npm install` again.