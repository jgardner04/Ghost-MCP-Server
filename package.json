{
  "name": "ghost-mcp-server",
  "version": "1.0.0",
  "description": "A Ghost MCP Server for managing a Ghost(Pro).",
  "author": "Jonathan Gardner",
  "type": "module",
  "scripts": {
    "dev": "node scripts/dev.js",
    "list": "node scripts/dev.js list",
    "generate": "node scripts/dev.js generate",
    "parse-prd": "node scripts/dev.js parse-prd",
    "build": "mkdir -p build && cp -r src/* build/",
    "start": "node src/index.js",
    "start:mcp": "node src/mcp_server_improved.js",
    "start:mcp:stdio": "MCP_TRANSPORT=stdio node src/mcp_server_improved.js",
    "start:mcp:http": "MCP_TRANSPORT=http node src/mcp_server_improved.js",
    "start:mcp:websocket": "MCP_TRANSPORT=websocket node src/mcp_server_improved.js"
  },
  "dependencies": {
    "@anthropic-ai/sdk": "^0.39.0",
    "@modelcontextprotocol/sdk": "^1.9.0",
    "@tryghost/admin-api": "^1.13.12",
    "axios": "^1.8.4",
    "boxen": "^7.1.1",
    "chalk": "^5.3.0",
    "cli-table3": "^0.6.3",
    "commander": "^11.1.0",
    "dotenv": "^16.5.0",
    "express": "^5.1.0",
    "express-rate-limit": "^8.0.1",
    "express-validator": "^7.2.1",
    "figlet": "^1.7.0",
    "gradient-string": "^2.0.2",
<<<<<<< HEAD
    "joi": "^18.0.1",
    "multer": "^1.4.5-lts.2",
=======
    "multer": "^2.0.2",
>>>>>>> 5b627bf4
    "openai": "^4.86.1",
    "ora": "^7.0.1",
    "sanitize-html": "^2.17.0",
    "sharp": "^0.34.1",
    "winston": "^3.17.0"
  },
  "main": "index.js",
  "keywords": [],
  "license": "MIT"
}<|MERGE_RESOLUTION|>--- conflicted
+++ resolved
@@ -31,12 +31,8 @@
     "express-validator": "^7.2.1",
     "figlet": "^1.7.0",
     "gradient-string": "^2.0.2",
-<<<<<<< HEAD
     "joi": "^18.0.1",
-    "multer": "^1.4.5-lts.2",
-=======
     "multer": "^2.0.2",
->>>>>>> 5b627bf4
     "openai": "^4.86.1",
     "ora": "^7.0.1",
     "sanitize-html": "^2.17.0",
